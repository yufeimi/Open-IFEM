#ifndef MPI_SHARED_LINEAR_ELASTICITY
#define MPI_SHARED_LINEAR_ELASTICITY

#include "linear_elastic_material.h"
#include "mpi_shared_solid_solver.h"

namespace Solid
{
  extern template class LinearElasticMaterial<2>;
  extern template class LinearElasticMaterial<3>;

  namespace MPI
  {
    using namespace dealii;

    /*! \brief A fully distributed parallel time-dependent solver for linear
     * elasticity.
     *
     * Both the triangulation and the dofs are fully distributed, the algebraic
     * operations are done using PETSc wrappers offered by deal.II.
     * The output is also parallelized: every processor writes its own output,
     * ParaView is able to group them together.
     * The mesh refinement is parallelized too.
     *
     * The solution vectors, for example displacement, are declared as
     * non-ghosted vectors. There are two reasons for this: 1. we do not need
     * the dofs not owned by the current processor in assembly since the system
     * matrix is not dependent on the dofs at all;
     * 2. we need to do matrix/vector operations on these vectors, for example
     * add and vmult, this requires the vectors to be non-ghosted.
     *
     * Algorithm-wise, this class is not different from the serial version,
     * Newmark-beta method is used for time-discretization and
     * displacement-based finite element is used for space-discretization.
     */
    template <int dim>
    class SharedLinearElasticity : public SharedSolidSolver<dim>
    {
      MPISharedSolidSolverInheritanceMacro();

    public:
      /*! \brief Constructor.
       *
       * The triangulation can either be generated using dealii functions or
       * from Abaqus input file. It is fully distributed.
       * Also we use a parameter handler to specify all the input parameters.
       */
      SharedLinearElasticity(Triangulation<dim> &,
                             const Parameters::AllParameters &);
      /*! \brief Destructor. */
      ~SharedLinearElasticity() {}

    private:
<<<<<<< HEAD
      using SharedSolidSolver<dim>::triangulation;
      using SharedSolidSolver<dim>::parameters;
      using SharedSolidSolver<dim>::dof_handler;
      using SharedSolidSolver<dim>::scalar_dof_handler;
      using SharedSolidSolver<dim>::fe;
      using SharedSolidSolver<dim>::scalar_fe;
      using SharedSolidSolver<dim>::volume_quad_formula;
      using SharedSolidSolver<dim>::face_quad_formula;
      using SharedSolidSolver<dim>::constraints;
      using SharedSolidSolver<dim>::system_matrix;
      using SharedSolidSolver<dim>::stiffness_matrix;
      using SharedSolidSolver<dim>::damping_matrix;
      using SharedSolidSolver<dim>::system_rhs;
      using SharedSolidSolver<dim>::current_acceleration;
      using SharedSolidSolver<dim>::current_velocity;
      using SharedSolidSolver<dim>::current_displacement;
      using SharedSolidSolver<dim>::previous_acceleration;
      using SharedSolidSolver<dim>::previous_velocity;
      using SharedSolidSolver<dim>::previous_displacement;
      using SharedSolidSolver<dim>::fsi_stress_rows;
      using SharedSolidSolver<dim>::fluid_velocity;
      using SharedSolidSolver<dim>::strain;
      using SharedSolidSolver<dim>::stress;
      using SharedSolidSolver<dim>::mpi_communicator;
      using SharedSolidSolver<dim>::n_mpi_processes;
      using SharedSolidSolver<dim>::this_mpi_process;
      using SharedSolidSolver<dim>::pcout;
      using SharedSolidSolver<dim>::time;
      using SharedSolidSolver<dim>::timer;
      using SharedSolidSolver<dim>::locally_owned_dofs;
      using SharedSolidSolver<dim>::locally_owned_scalar_dofs;
      using SharedSolidSolver<dim>::locally_relevant_dofs;
      using SharedSolidSolver<dim>::times_and_names;

=======
>>>>>>> 71787f84
      /**
       * Assembles lhs and rhs. At time step 0, the lhs is the mass matrix;
       * at all the following steps, it is \f$ M + \beta{\Delta{t}}^2K \f$.
       */
      void assemble_system(bool is_initial);

      /**
       * Update the strain and stress, used in output_results and FSI.
       */
      virtual void update_strain_and_stress() override;

      void run_one_step(bool first_step);

      std::vector<LinearElasticMaterial<dim>> material;
    };
  } // namespace MPI
} // namespace Solid

#endif<|MERGE_RESOLUTION|>--- conflicted
+++ resolved
@@ -51,43 +51,6 @@
       ~SharedLinearElasticity() {}
 
     private:
-<<<<<<< HEAD
-      using SharedSolidSolver<dim>::triangulation;
-      using SharedSolidSolver<dim>::parameters;
-      using SharedSolidSolver<dim>::dof_handler;
-      using SharedSolidSolver<dim>::scalar_dof_handler;
-      using SharedSolidSolver<dim>::fe;
-      using SharedSolidSolver<dim>::scalar_fe;
-      using SharedSolidSolver<dim>::volume_quad_formula;
-      using SharedSolidSolver<dim>::face_quad_formula;
-      using SharedSolidSolver<dim>::constraints;
-      using SharedSolidSolver<dim>::system_matrix;
-      using SharedSolidSolver<dim>::stiffness_matrix;
-      using SharedSolidSolver<dim>::damping_matrix;
-      using SharedSolidSolver<dim>::system_rhs;
-      using SharedSolidSolver<dim>::current_acceleration;
-      using SharedSolidSolver<dim>::current_velocity;
-      using SharedSolidSolver<dim>::current_displacement;
-      using SharedSolidSolver<dim>::previous_acceleration;
-      using SharedSolidSolver<dim>::previous_velocity;
-      using SharedSolidSolver<dim>::previous_displacement;
-      using SharedSolidSolver<dim>::fsi_stress_rows;
-      using SharedSolidSolver<dim>::fluid_velocity;
-      using SharedSolidSolver<dim>::strain;
-      using SharedSolidSolver<dim>::stress;
-      using SharedSolidSolver<dim>::mpi_communicator;
-      using SharedSolidSolver<dim>::n_mpi_processes;
-      using SharedSolidSolver<dim>::this_mpi_process;
-      using SharedSolidSolver<dim>::pcout;
-      using SharedSolidSolver<dim>::time;
-      using SharedSolidSolver<dim>::timer;
-      using SharedSolidSolver<dim>::locally_owned_dofs;
-      using SharedSolidSolver<dim>::locally_owned_scalar_dofs;
-      using SharedSolidSolver<dim>::locally_relevant_dofs;
-      using SharedSolidSolver<dim>::times_and_names;
-
-=======
->>>>>>> 71787f84
       /**
        * Assembles lhs and rhs. At time step 0, the lhs is the mass matrix;
        * at all the following steps, it is \f$ M + \beta{\Delta{t}}^2K \f$.
