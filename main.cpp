#include <iostream>

#include "linearElasticSolver.h"
#include "hyperelasticSolver.h"

extern template class IFEM::LinearElasticSolver<2>;
extern template class IFEM::LinearElasticSolver<3>;
extern template class IFEM::HyperelasticSolver<2>;
extern template class IFEM::HyperelasticSolver<3>;

int main()
{
  try
  {
    IFEM::HyperelasticSolver<2> solver;
<<<<<<< HEAD
    if (argc > 1)
    {
      solver.runStatics(std::string(argv[1]));
    }
    else
    {
      solver.runStatics();
    }
=======
    solver.runStatics();
>>>>>>> 83e055a0
  }
  catch (std::exception& exc)
  {
    std::cerr << std::endl << std::endl
              << "----------------------------------------------------"
              << std::endl;
    std::cerr << "Exception on processing: " << std::endl
              << exc.what() << std::endl
              << "Aborting!" << std::endl
              << "----------------------------------------------------"
              << std::endl;
    return 1;
  }
  catch (...)
  {
    std::cerr << std::endl << std::endl
              << "----------------------------------------------------"
              << std::endl;
    std::cerr << "Unknown exception!" << std::endl
              << "Aborting!" << std::endl
              << "----------------------------------------------------"
              << std::endl;
    return 1;
  }
  return 0;
}<|MERGE_RESOLUTION|>--- conflicted
+++ resolved
@@ -13,18 +13,7 @@
   try
   {
     IFEM::HyperelasticSolver<2> solver;
-<<<<<<< HEAD
-    if (argc > 1)
-    {
-      solver.runStatics(std::string(argv[1]));
-    }
-    else
-    {
-      solver.runStatics();
-    }
-=======
     solver.runStatics();
->>>>>>> 83e055a0
   }
   catch (std::exception& exc)
   {
