--- conflicted
+++ resolved
@@ -762,11 +762,7 @@
                 for (unsigned int i = 0; i < parameters.pressureIDs.size(); ++i)
                   {
                     if (cell->face(face)->boundary_id() ==
-<<<<<<< HEAD
-                        parameters.pressureIDs[i])
-=======
                         static_cast<unsigned int>(parameters.pressureIDs[i]))
->>>>>>> 091865ac
                       {
                         const double p0 = -parameters.pressureValues[i] /
                                           (parameters.scale * parameters.scale);
